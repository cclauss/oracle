--- conflicted
+++ resolved
@@ -66,6 +66,12 @@
         )
         distributor_controller = DistributorController(network, oracle)
         validators_controller = ValidatorsController(network, oracle)
+        scoring_controller = ScoringController(
+            network,
+            genesis_timestamp=int(genesis["genesis_time"]),
+            aiohttp_session=session,
+            oracle=oracle,
+        )
         controllers.append(
             (
                 interrupt_handler,
@@ -73,6 +79,7 @@
                 rewards_controller,
                 distributor_controller,
                 validators_controller,
+                scoring_controller,
             )
         )
 
@@ -115,40 +122,6 @@
         )
         logger.info(f"[{network}] Connected to ETH2 node at {parsed_uri}")
 
-<<<<<<< HEAD
-    # wait for interrupt
-    interrupt_handler = InterruptHandler()
-
-    # fetch ETH2 genesis
-    controllers = []
-    for network in ENABLED_NETWORKS:
-        genesis = await get_genesis(network, session)
-        oracle = oracle_accounts[network]
-        rewards_controller = RewardsController(
-            network=network,
-            aiohttp_session=session,
-            genesis_timestamp=int(genesis["genesis_time"]),
-            oracle=oracle,
-        )
-        scoring_controller = ScoringController(
-            network,
-            genesis_timestamp=int(genesis["genesis_time"]),
-            aiohttp_session=session,
-            oracle=oracle,
-        )
-        distributor_controller = DistributorController(network, oracle)
-        validators_controller = ValidatorsController(network, oracle)
-        controllers.append(
-            (
-                network,
-                rewards_controller,
-                distributor_controller,
-                validators_controller,
-                scoring_controller,
-            )
-        )
-=======
->>>>>>> 16fe38e1
 
 async def process_network(
     interrupt_handler: InterruptHandler,
@@ -156,19 +129,10 @@
     rewards_ctrl: RewardsController,
     distributor_ctrl: DistributorController,
     validators_ctrl: ValidatorsController,
+    scoring_ctrl: ScoringController,
 ) -> None:
     while not interrupt_handler.exit:
-<<<<<<< HEAD
-        for (
-            network,
-            rewards_ctrl,
-            distributor_ctrl,
-            validators_ctrl,
-            scoring_ctrl,
-        ) in controllers:
-=======
         try:
->>>>>>> 16fe38e1
             # fetch current finalized ETH1 block data
             finalized_block = await get_finalized_block(network)
             current_block_number = finalized_block["block_number"]
@@ -196,15 +160,11 @@
                 # check and update merkle distributor
                 distributor_ctrl.process(voting_parameters["distributor"]),
                 # process validators registration
-<<<<<<< HEAD
-                validators_ctrl.process(),
-                scoring_ctrl.process(),
-=======
                 validators_ctrl.process(
                     voting_params=voting_parameters["validator"],
                     block_number=latest_block_number,
                 ),
->>>>>>> 16fe38e1
+                scoring_ctrl.process(),
             )
         except BaseException as e:
             logger.exception(e)
